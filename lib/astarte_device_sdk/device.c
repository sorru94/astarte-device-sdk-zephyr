/*
 * (C) Copyright 2024, SECO Mind Srl
 *
 * SPDX-License-Identifier: Apache-2.0
 */
#include "astarte_device_sdk/device.h"

#if defined(CONFIG_ASTARTE_DEVICE_SDK_PERMANENT_STORAGE)
#include "device_caching.h"
#endif
#include "device_connection.h"
#include "device_private.h"
#include "device_rx.h"
#include "device_tx.h"
#include "pairing_private.h"
#include "tls_credentials.h"

#include "log.h"
ASTARTE_LOG_MODULE_REGISTER(astarte_device, CONFIG_ASTARTE_DEVICE_SDK_DEVICE_LOG_LEVEL);

/************************************************
 *         Static functions declaration         *
 ***********************************************/

/**
 * @brief Initialize the device introspection.
 *
 * @param[in] device Handle to the device instance.
 * @param[in] interfaces A list of pointers to interfaces.
 * @param[in] interfaces_size Number of interfaces in the list.
 * @return ASTARTE_RESULT_OK on success, an error code otherwise.
 */
static astarte_result_t initialize_introspection(
    astarte_device_handle_t device, const astarte_interface_t **interfaces, size_t interfaces_size);
/**
 * @brief Initialize MQTT topics.
 *
 * @param[in] device Handle to the device instance.
 * @return ASTARTE_RESULT_OK on success, an error code otherwise.
 */
static astarte_result_t initialize_mqtt_topics(astarte_device_handle_t device);

/************************************************
 *       Callbacks declaration/definition       *
 ***********************************************/

static astarte_result_t refresh_client_cert_handler(astarte_mqtt_t *astarte_mqtt)
{
    astarte_result_t ares = ASTARTE_RESULT_OK;
    struct astarte_device *device = CONTAINER_OF(astarte_mqtt, struct astarte_device, astarte_mqtt);
    astarte_tls_credentials_client_crt_t *client_crt = &device->client_crt;

    if (strlen(client_crt->crt_pem) != 0) {
        ares = astarte_pairing_verify_client_certificate(
            device->http_timeout_ms, device->device_id, device->cred_secr, client_crt->crt_pem);
        if ((ares != ASTARTE_RESULT_OK) && (ares != ASTARTE_RESULT_CLIENT_CERT_INVALID)) {
            ASTARTE_LOG_ERR("Verify client certificate failed: %s.", astarte_result_to_name(ares));
            return ares;
        }
        if (ares == ASTARTE_RESULT_OK) {
            // Certificate is valid, exit
            return ares;
        }
        ares = astarte_tls_credential_delete();
        if (ares != ASTARTE_RESULT_OK) {
            ASTARTE_LOG_ERR("Can't delete the client TLS cert: %s.", astarte_result_to_name(ares));
            return ares;
        }
    }

    ares = astarte_pairing_get_client_certificate(
        device->http_timeout_ms, device->device_id, device->cred_secr, client_crt);
    if (ares != ASTARTE_RESULT_OK) {
        ASTARTE_LOG_ERR("Failed getting the client TLS cert: %s.", astarte_result_to_name(ares));
        memset(client_crt->privkey_pem, 0, ARRAY_SIZE(client_crt->privkey_pem));
        memset(client_crt->crt_pem, 0, ARRAY_SIZE(client_crt->crt_pem));
        return ares;
    }

    ares = astarte_tls_credential_add(client_crt);
    if (ares != ASTARTE_RESULT_OK) {
        ASTARTE_LOG_ERR("Failed adding the client TLS cert: %s.", astarte_result_to_name(ares));
        return ares;
    }

    return ares;
}

/************************************************
 *         Global functions definitions         *
 ***********************************************/

astarte_result_t astarte_device_new(astarte_device_config_t *cfg, astarte_device_handle_t *device)
{
    astarte_result_t ares = ASTARTE_RESULT_OK;
    astarte_device_handle_t handle = NULL;

    if (!cfg || !device) {
        ASTARTE_LOG_ERR("Received NULL reference for configuration or device handle");
        ares = ASTARTE_RESULT_INVALID_PARAM;
        goto failure;
    }

    handle = calloc(1, sizeof(struct astarte_device));
    if (!handle) {
        ASTARTE_LOG_ERR("Out of memory %s: %d", __FILE__, __LINE__);
        ares = ASTARTE_RESULT_OUT_OF_MEMORY;
        goto failure;
    }

    handle->http_timeout_ms = cfg->http_timeout_ms;
    memcpy(handle->device_id, cfg->device_id, ASTARTE_DEVICE_ID_LEN + 1);
    memcpy(handle->cred_secr, cfg->cred_secr, ASTARTE_PAIRING_CRED_SECR_LEN + 1);
    handle->connection_cbk = cfg->connection_cbk;
    handle->disconnection_cbk = cfg->disconnection_cbk;
    handle->datastream_individual_cbk = cfg->datastream_individual_cbk;
    handle->datastream_object_cbk = cfg->datastream_object_cbk;
    handle->property_set_cbk = cfg->property_set_cbk;
    handle->property_unset_cbk = cfg->property_unset_cbk;
    handle->cbk_user_data = cfg->cbk_user_data;

    // Initializing the connection hashmap and status flags
    handle->synchronization_completed = false;
#if defined(CONFIG_ASTARTE_DEVICE_SDK_PERMANENT_STORAGE)
    ares = astarte_device_caching_synchronization_get(&handle->synchronization_completed);
    if ((ares != ASTARTE_RESULT_OK) && (ares != ASTARTE_RESULT_NOT_FOUND)) {
        ASTARTE_LOG_ERR("Synchronization state getter failure %s.", astarte_result_to_name(ares));
        goto failure;
    }
    ASTARTE_LOG_DBG("Device synchronization completed '%d'", handle->synchronization_completed);
#endif
    handle->connection_state = DEVICE_DISCONNECTED;

    ASTARTE_LOG_DBG("Initializing introspection");
    ares = initialize_introspection(handle, cfg->interfaces, cfg->interfaces_size);
    if (ares != ASTARTE_RESULT_OK) {
        goto failure;
    }

    ares = initialize_mqtt_topics(handle);
    if (ares != ASTARTE_RESULT_OK) {
        ASTARTE_LOG_ERR("Failed initialization for MQTT topics %s.", astarte_result_to_name(ares));
        goto failure;
    }

    ASTARTE_LOG_DBG("Initializing Astarte MQTT client.");
    astarte_mqtt_config_t astarte_mqtt_config = { 0 };
    astarte_mqtt_config.clean_session = false;
    astarte_mqtt_config.connection_timeout_ms = cfg->mqtt_connection_timeout_ms;
    astarte_mqtt_config.poll_timeout_ms = cfg->mqtt_poll_timeout_ms;
    astarte_mqtt_config.refresh_client_cert_cbk = refresh_client_cert_handler;
    astarte_mqtt_config.on_subscribed_cbk = astarte_device_connection_on_subscribed_handler;
    astarte_mqtt_config.on_connected_cbk = astarte_device_connection_on_connected_handler;
    astarte_mqtt_config.on_disconnected_cbk = astarte_device_connection_on_disconnected_handler;
    astarte_mqtt_config.on_incoming_cbk = astarte_device_rx_on_incoming_handler;

    ASTARTE_LOG_DBG("Getting MQTT broker hostname and port");
    ares = astarte_pairing_get_mqtt_broker_hostname_and_port(handle->http_timeout_ms,
        handle->device_id, handle->cred_secr, astarte_mqtt_config.broker_hostname,
        astarte_mqtt_config.broker_port);
    if (ares != ASTARTE_RESULT_OK) {
        ASTARTE_LOG_ERR("Failed in parsing the MQTT broker URL");
        goto failure;
    }

    ASTARTE_LOG_DBG("Getting MQTT broker client ID");
    int snprintf_rc = snprintf(astarte_mqtt_config.client_id, sizeof(astarte_mqtt_config.client_id),
        CONFIG_ASTARTE_DEVICE_SDK_REALM_NAME "/%s", handle->device_id);
    if (snprintf_rc != ASTARTE_MQTT_CLIENT_ID_LEN) {
        ASTARTE_LOG_ERR("Error encoding MQTT client ID.");
        ares = ASTARTE_RESULT_INTERNAL_ERROR;
        goto failure;
    }

    ares = astarte_mqtt_init(&astarte_mqtt_config, &handle->astarte_mqtt);
    if (ares != ASTARTE_RESULT_OK) {
        goto failure;
    }

    // Initialize the handle data to be used during the handshake with Astarte
    handle->mqtt_session_present_flag = 0;
    handle->reconnection_timepoint = sys_timepoint_calc(K_NO_WAIT);
    backoff_context_init(&handle->backoff_ctx,
        CONFIG_ASTARTE_DEVICE_SDK_RECONNECTION_ASTARTE_BACKOFF_INITIAL_MS,
        CONFIG_ASTARTE_DEVICE_SDK_RECONNECTION_ASTARTE_BACKOFF_MAX_MS, true);

    *device = handle;

    return ares;

failure:
    if (handle) {
        introspection_free(handle->introspection);
    }
    free(handle);
    return ares;
}

astarte_result_t astarte_device_destroy(astarte_device_handle_t device)
{
    astarte_result_t ares = ASTARTE_RESULT_OK;

    if (!device) {
        return ASTARTE_RESULT_OK;
    }

    if (device->connection_state != DEVICE_DISCONNECTED) {
        ares = astarte_device_connection_disconnect(device, K_NO_WAIT, true);
        if (ares != ASTARTE_RESULT_OK) {
            return ares;
        }
    }

    astarte_mqtt_clear_all_pending(&device->astarte_mqtt);

    ares = astarte_tls_credential_delete();
    if (ares != ASTARTE_RESULT_OK) {
        ASTARTE_LOG_ERR("Failed deleting the client TLS cert: %s.", astarte_result_to_name(ares));
        return ares;
    }

    introspection_free(device->introspection);
    free(device);
    return ASTARTE_RESULT_OK;
}

astarte_result_t astarte_device_add_interface(
    astarte_device_handle_t device, const astarte_interface_t *interface)
{
    if (!device || !interface) {
        ASTARTE_LOG_ERR("Received NULL reference for device handle or interface");
        return ASTARTE_RESULT_INVALID_PARAM;
    }
    return introspection_update(&device->introspection, interface);
}

astarte_result_t astarte_device_connect(astarte_device_handle_t device)
{
    if (!device) {
        ASTARTE_LOG_ERR("Received NULL reference for device handle");
        return ASTARTE_RESULT_INVALID_PARAM;
    }
    return astarte_device_connection_connect(device);
}

astarte_result_t astarte_device_disconnect(astarte_device_handle_t device, k_timeout_t timeout)
{
<<<<<<< HEAD
    return astarte_device_connection_disconnect(device, timeout, false);
}

astarte_result_t astarte_device_force_disconnect(astarte_device_handle_t device)
{
    return astarte_device_connection_disconnect(device, K_NO_WAIT, true);
=======
    if (!device) {
        ASTARTE_LOG_ERR("Received NULL reference for device handle");
        return ASTARTE_RESULT_INVALID_PARAM;
    }
    return astarte_device_connection_disconnect(device);
>>>>>>> edeae5f4
}

astarte_result_t astarte_device_poll(astarte_device_handle_t device)
{
    if (!device) {
        ASTARTE_LOG_ERR("Received NULL reference for device handle");
        return ASTARTE_RESULT_INVALID_PARAM;
    }
    return astarte_device_connection_poll(device);
}

astarte_result_t astarte_device_stream_individual(astarte_device_handle_t device,
    const char *interface_name, const char *path, astarte_individual_t individual,
    const int64_t *timestamp)
{
    if (!device || !interface_name || !path) {
        ASTARTE_LOG_ERR("Received a NULL reference for a required input parameter.");
        return ASTARTE_RESULT_INVALID_PARAM;
    }
    if (device->connection_state != DEVICE_CONNECTED) {
        ASTARTE_LOG_ERR("Called stream individual function when the device is not connected.");
        return ASTARTE_RESULT_DEVICE_NOT_READY;
    }

    return astarte_device_tx_stream_individual(device, interface_name, path, individual, timestamp);
}

astarte_result_t astarte_device_stream_aggregated(astarte_device_handle_t device,
    const char *interface_name, const char *path, astarte_object_entry_t *entries,
    size_t entries_len, const int64_t *timestamp)
{
    if (!device || !interface_name || !path || !entries) {
        ASTARTE_LOG_ERR("Received a NULL reference for a required input parameter.");
        return ASTARTE_RESULT_INVALID_PARAM;
    }
    if (device->connection_state != DEVICE_CONNECTED) {
        ASTARTE_LOG_ERR("Called stream aggregated function when the device is not connected.");
        return ASTARTE_RESULT_DEVICE_NOT_READY;
    }

    return astarte_device_tx_stream_aggregated(
        device, interface_name, path, entries, entries_len, timestamp);
}

astarte_result_t astarte_device_set_property(astarte_device_handle_t device,
    const char *interface_name, const char *path, astarte_individual_t individual)
{
    if (!device || !interface_name || !path) {
        ASTARTE_LOG_ERR("Received a NULL reference for a required input parameter.");
        return ASTARTE_RESULT_INVALID_PARAM;
    }
    if (device->connection_state != DEVICE_CONNECTED) {
        ASTARTE_LOG_ERR("Called set property function when the device is not connected.");
        return ASTARTE_RESULT_DEVICE_NOT_READY;
    }

    return astarte_device_tx_set_property(device, interface_name, path, individual);
}

astarte_result_t astarte_device_unset_property(
    astarte_device_handle_t device, const char *interface_name, const char *path)
{
    if (!device || !interface_name || !path) {
        ASTARTE_LOG_ERR("Received a NULL reference for a required input parameter.");
        return ASTARTE_RESULT_INVALID_PARAM;
    }
    if (device->connection_state != DEVICE_CONNECTED) {
        ASTARTE_LOG_ERR("Called unset property function when the device is not connected.");
        return ASTARTE_RESULT_DEVICE_NOT_READY;
    }

    return astarte_device_tx_unset_property(device, interface_name, path);
}

#if defined(CONFIG_ASTARTE_DEVICE_SDK_PERMANENT_STORAGE)
astarte_result_t astarte_device_get_property(astarte_device_handle_t device,
    const char *interface_name, const char *path, astarte_device_property_loader_cbk_t loader_cbk,
    void *user_data)
{
    if (!device || !interface_name || !path || !loader_cbk) {
        ASTARTE_LOG_ERR("Received a NULL reference for a required input parameter.");
        return ASTARTE_RESULT_INVALID_PARAM;
    }
    astarte_result_t ares = ASTARTE_RESULT_OK;
    astarte_individual_t individual = { 0 };
    uint32_t out_major = 0U;
    ares = astarte_device_caching_property_load(interface_name, path, &out_major, &individual);
    if (ares != ASTARTE_RESULT_OK) {
        if (ares != ASTARTE_RESULT_NOT_FOUND) {
            ASTARTE_LOG_ERR("Failed getting property: %s.", astarte_result_to_name(ares));
        }
        return ares;
    }

    astarte_device_property_loader_event_t event = { .device = device,
        .interface_name = interface_name,
        .path = path,
        .individual = individual,
        .user_data = user_data };
    loader_cbk(event);

    astarte_device_caching_property_destroy_loaded(individual);
    return ares;
}
#endif

/************************************************
 *         Static functions definitions         *
 ***********************************************/

static astarte_result_t initialize_introspection(
    astarte_device_handle_t device, const astarte_interface_t **interfaces, size_t interfaces_size)
{
    astarte_result_t ares = introspection_init(&device->introspection);
    if (ares != ASTARTE_RESULT_OK) {
        ASTARTE_LOG_ERR("Introspection initialization failure %s.", astarte_result_to_name(ares));
        return ares;
    }
    if (interfaces) {
        for (size_t i = 0; i < interfaces_size; i++) {
            ares = introspection_add(&device->introspection, interfaces[i]);
            if (ares != ASTARTE_RESULT_OK) {
                ASTARTE_LOG_ERR("Introspection add failure %s.", astarte_result_to_name(ares));
                return ares;
            }
        }
    }
    return ASTARTE_RESULT_OK;
}

static astarte_result_t initialize_mqtt_topics(astarte_device_handle_t device)
{
    int snprintf_rc = snprintf(
        device->base_topic, MQTT_BASE_TOPIC_LEN + 1, MQTT_TOPIC_PREFIX "%s", device->device_id);
    if (snprintf_rc != MQTT_BASE_TOPIC_LEN) {
        ASTARTE_LOG_ERR("Error encoding base topic.");
        return ASTARTE_RESULT_INTERNAL_ERROR;
    }
    snprintf_rc = snprintf(device->control_topic, MQTT_CONTROL_TOPIC_LEN + 1,
        MQTT_TOPIC_PREFIX "%s" MQTT_CONTROL_TOPIC_SUFFIX, device->device_id);
    if (snprintf_rc != MQTT_CONTROL_TOPIC_LEN) {
        ASTARTE_LOG_ERR("Error encoding base control topic.");
        return ASTARTE_RESULT_INTERNAL_ERROR;
    }
    snprintf_rc
        = snprintf(device->control_empty_cache_topic, MQTT_CONTROL_EMPTY_CACHE_TOPIC_LEN + 1,
            MQTT_TOPIC_PREFIX "%s" MQTT_CONTROL_EMPTY_CACHE_TOPIC_SUFFIX, device->device_id);
    if (snprintf_rc != MQTT_CONTROL_EMPTY_CACHE_TOPIC_LEN) {
        ASTARTE_LOG_ERR("Error encoding empty cache publish topic.");
        return ASTARTE_RESULT_INTERNAL_ERROR;
    }
    snprintf_rc
        = snprintf(device->control_consumer_prop_topic, MQTT_CONTROL_CONSUMER_PROP_TOPIC_LEN + 1,
            MQTT_TOPIC_PREFIX "%s" MQTT_CONTROL_CONSUMER_PROP_TOPIC_SUFFIX, device->device_id);
    if (snprintf_rc != MQTT_CONTROL_CONSUMER_PROP_TOPIC_LEN) {
        ASTARTE_LOG_ERR("Error encoding Astarte purte properties topic.");
        return ASTARTE_RESULT_INTERNAL_ERROR;
    }
    snprintf_rc
        = snprintf(device->control_producer_prop_topic, MQTT_CONTROL_PRODUCER_PROP_TOPIC_LEN + 1,
            MQTT_TOPIC_PREFIX "%s" MQTT_CONTROL_PRODUCER_PROP_TOPIC_SUFFIX, device->device_id);
    if (snprintf_rc != MQTT_CONTROL_PRODUCER_PROP_TOPIC_LEN) {
        ASTARTE_LOG_ERR("Error encoding device purge properties topic.");
        return ASTARTE_RESULT_INTERNAL_ERROR;
    }
    return ASTARTE_RESULT_OK;
}<|MERGE_RESOLUTION|>--- conflicted
+++ resolved
@@ -245,20 +245,20 @@
 
 astarte_result_t astarte_device_disconnect(astarte_device_handle_t device, k_timeout_t timeout)
 {
-<<<<<<< HEAD
-    return astarte_device_connection_disconnect(device, timeout, false);
-}
-
-astarte_result_t astarte_device_force_disconnect(astarte_device_handle_t device)
-{
-    return astarte_device_connection_disconnect(device, K_NO_WAIT, true);
-=======
     if (!device) {
         ASTARTE_LOG_ERR("Received NULL reference for device handle");
         return ASTARTE_RESULT_INVALID_PARAM;
     }
-    return astarte_device_connection_disconnect(device);
->>>>>>> edeae5f4
+    return astarte_device_connection_disconnect(device, timeout, false);
+}
+
+astarte_result_t astarte_device_force_disconnect(astarte_device_handle_t device)
+{
+    if (!device) {
+        ASTARTE_LOG_ERR("Received NULL reference for device handle");
+        return ASTARTE_RESULT_INVALID_PARAM;
+    }
+    return astarte_device_connection_disconnect(device, K_NO_WAIT, true);
 }
 
 astarte_result_t astarte_device_poll(astarte_device_handle_t device)
